// SPDX-License-Identifier: MPL-2.0
//   Copyright © 2024 Chris Marchesi

//! Context is the draw context, which connects patterns to surfaces, holds
//! other state data, and is used to dispatch drawing operations.
const Context = @This();

const mem = @import("std").mem;

const options = @import("options.zig");

const Painter = @import("internal/Painter.zig");
const Path = @import("Path.zig");
const Pattern = @import("pattern.zig").Pattern;
const Surface = @import("surface.zig").Surface;
const Transformation = @import("Transformation.zig");
const PathError = @import("errors.zig").PathError;

/// The underlying surface.
surface: Surface,

/// The underlying pattern.
///
/// The default pattern is RGBA opaque black.
pattern: Pattern = .{
    .opaque_pattern = .{
        .pixel = .{ .rgba = .{ .r = 0x00, .g = 0x00, .b = 0x00, .a = 0xFF } },
    },
},

/// The current line width for drawing operations, in pixels. This value is
/// taken at call time during `stroke` operations, and has no effect during path
/// construction.
line_width: f64 = 2.0,

/// The current fill rule. Note that `stroke` operations always fill non-zero,
/// regardless of this setting.
fill_rule: options.FillRule = .non_zero,

/// The current line join style for `stroke` operations.
line_join_mode: options.JoinMode = .miter,

/// The limit when `line_join_mode` is set to `.miter`; in this mode, this
/// value determines when the join is instead drawn as a bevel. This can be
/// used to prevent extremely large miter points that result from very sharp
/// angled joins.
///
/// The value here is the maximum allowed ratio of the miter distance (the
/// distance of the center of the stroke to the miter point) divided by the
/// line width. This is also described by 1 / sin(Θ / 2), where Θ is the
/// interior angle.
///
/// The default limit is 10.0, which sets the cutoff at ~11 degrees. A
/// miter limit of 2.0 translates to ~60 degrees, and a limit of 1.414
/// translates to ~90 degrees.
miter_limit: f64 = 10.0,

/// The current line cap rule for `stroke` operations.
line_cap_mode: options.CapMode = .butt,

/// The current anti-aliasing mode. The default is the aptly-named
/// "default" anti-aliasing mode.
anti_aliasing_mode: options.AntiAliasMode = .default,

/// The maximum error tolerance used for approximating curves and arcs. A
/// higher tolerance will give better performance, but "blockier" curves. The
/// default tolerance is 0.1, and values below this are unlikely to give better
/// visual results. This value has a minimum of 0.001, values below this are
/// clamped.
///
/// Note that this setting also affects the "virtual pen" used to draw rounded
/// caps and joins, which use static vertices for plotting. This can produce
/// marked artifacts at relatively low tolerance settings, so take care when
/// changing under these scenarios.
tolerance: f64 = options.default_tolerance,

/// The current transformation matrix (CTM) for this path.
///
/// The transformation matrix in a context is separate from the CTM in any
/// given `Path`. It has more subtle influences on drawing: in stroking, it
/// influences line width respective to scale, warping due to a warped scale
/// (e.g., different x and y scale), and any respective capping. In filling, it
/// is (currently) ignored.
///
/// Synchronization of CTM between here and `Path`, if desired, is currently an
/// exercise left to the consumer.
transformation: Transformation = Transformation.identity,

/// Runs a fill operation on the path(s) in the supplied set. All paths in the
/// set must be closed.
///
/// This is a no-op if there are no nodes.
pub fn fill(self: *Context, alloc: mem.Allocator, path: Path) !void {
<<<<<<< HEAD
    try (paintpkg.Painter(self.default_edge_cache_size){ .context = self }).fill(alloc, path.nodes.items);
=======
    try (Painter{ .context = self }).fill(alloc, path.nodes);
>>>>>>> 63f0bb43
}

/// Strokes a line for the path(s) in the supplied set.
///
/// The behavior of open and closed paths are different for stroking. For open
/// paths (not explicitly closed with `Path.close`), the start and the end of
/// the line are capped using the style set in `line_cap_mode` (see
/// `options.CapMode`). For closed paths (ones that *are* explicitly closed
/// with `Path.close`), the intersection joint of the start and end are instead
/// joined, as with with all other joints along the way, with the style set in
/// `line_join_mode` (see `options.JoinMode`).
///
/// This is a no-op if there are no nodes.
pub fn stroke(self: *Context, alloc: mem.Allocator, path: Path) !void {
<<<<<<< HEAD
    try (paintpkg.Painter(self.default_edge_cache_size){ .context = self }).stroke(alloc, path.nodes.items);
=======
    try (Painter{ .context = self }).stroke(alloc, path.nodes);
>>>>>>> 63f0bb43
}<|MERGE_RESOLUTION|>--- conflicted
+++ resolved
@@ -91,11 +91,7 @@
 ///
 /// This is a no-op if there are no nodes.
 pub fn fill(self: *Context, alloc: mem.Allocator, path: Path) !void {
-<<<<<<< HEAD
-    try (paintpkg.Painter(self.default_edge_cache_size){ .context = self }).fill(alloc, path.nodes.items);
-=======
-    try (Painter{ .context = self }).fill(alloc, path.nodes);
->>>>>>> 63f0bb43
+    try (Painter{ .context = self }).fill(alloc, path.nodes.items);
 }
 
 /// Strokes a line for the path(s) in the supplied set.
@@ -110,9 +106,5 @@
 ///
 /// This is a no-op if there are no nodes.
 pub fn stroke(self: *Context, alloc: mem.Allocator, path: Path) !void {
-<<<<<<< HEAD
-    try (paintpkg.Painter(self.default_edge_cache_size){ .context = self }).stroke(alloc, path.nodes.items);
-=======
-    try (Painter{ .context = self }).stroke(alloc, path.nodes);
->>>>>>> 63f0bb43
+    try (Painter{ .context = self }).stroke(alloc, path.nodes.items);
 }